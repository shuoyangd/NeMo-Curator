--- conflicted
+++ resolved
@@ -93,12 +93,9 @@
     "AlphaFilter",
     "HTMLBoilerplateFilter",
     "PerExtensionFilter",
-<<<<<<< HEAD
     "LengthRatioFilter",
     "HistogramFilter",
     "QualityEstimationFilter",
-=======
     "AnswerabilityFilter",
     "EasinessFilter",
->>>>>>> 3ebc807a
 ]