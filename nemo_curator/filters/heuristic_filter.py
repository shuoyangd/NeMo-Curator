# Copyright (c) 2024, NVIDIA CORPORATION.  All rights reserved.
#
# Licensed under the Apache License, Version 2.0 (the "License");
# you may not use this file except in compliance with the License.
# You may obtain a copy of the License at
#
#     http://www.apache.org/licenses/LICENSE-2.0
#
# Unless required by applicable law or agreed to in writing, software
# distributed under the License is distributed on an "AS IS" BASIS,
# WITHOUT WARRANTIES OR CONDITIONS OF ANY KIND, either express or implied.
# See the License for the specific language governing permissions and
# limitations under the License.

import os.path
import regex
import requests
import tarfile

from nemo_curator.filters.doc_filter import DocumentFilter, import_filter
from nemo_curator.utils.constants import (
    bullet_list,
    common_english_words,
    ellipsis_marks,
    end_marks,
    policy_substrings,
    regex_alpha,
    regex_alphanum,
    regex_digit,
    regex_hash,
    regex_paren,
    regex_url,
    white_space_list,
)
from nemo_curator.utils.text_utils import (
    get_ngrams,
    get_paragraphs,
    get_sentences,
    get_word_splitter,
    is_paragraph_indices_in_top_or_bottom_only,
)


class NonAlphaNumericFilter(DocumentFilter):
    """
    If more than 25% of the document is non-alphanumeric then discard
    Intended to be applied only too english text
    Source: Adapted from Gopher (Rae et al., 2021)
    """

    def __init__(self, max_non_alpha_numeric_to_text_ratio=0.25):
        super().__init__()
        self._cutoff = max_non_alpha_numeric_to_text_ratio
        self._name = "alpha_numeric"

    def score_document(self, text):
        nchar = len(text)
        if nchar > 0:
            score = (nchar - len(regex_alphanum.findall(text))) / nchar
        else:
            # Remove the document if it is empty
            score = 1.0
        return score

    def keep_document(self, score):
        return score <= self._cutoff


class SymbolsToWordsFilter(DocumentFilter):
    """
    Remove any document with symbol-to-word ratio greater than
    0.1 for either the hash symbol or the elipsis
    Source: Gopher (Rae et al., 2021)
    """

    def __init__(self, max_symbol_to_word_ratio=0.1, lang="en"):
        super().__init__()
        self._cutoff = max_symbol_to_word_ratio
        self._word_splitter = get_word_splitter(lang)
        self._name = "symbol_to_word"

    def score_document(self, text):
        num_symbol_words = 0
        words = self._word_splitter(text.strip())
        for word in words:
            word = word.strip()
            # Checks if the word is an elipsis or consists mostly of symbols.
            symbol_ratio = len(regex_hash.findall(word)) / len(word)
            if word in ellipsis_marks or symbol_ratio > 0.5:
                num_symbol_words += 1
        return num_symbol_words / len(words)

    def keep_document(self, score):
        return score <= self._cutoff


class NumbersFilter(DocumentFilter):
    """
    If more than 15% of the document contains numbers then discard
    """

    def __init__(self, max_number_to_text_ratio=0.15):
        super().__init__()
        self._cutoff = max_number_to_text_ratio
        self._name = "numbers_ratio"

    def score_document(self, text):
        nchar = len(text)
        if nchar > 0:
            score = len(regex_digit.findall(text)) / nchar
        else:
            # Remove if the document is empty
            score = 1.0
        return score

    def keep_document(self, score):
        return score <= self._cutoff


class UrlsFilter(DocumentFilter):
    """
    If more than 20% of the document is comprised of URLs then discard
    """

    def __init__(self, max_url_to_text_ratio=0.2):
        super().__init__()
        self._cutoff = max_url_to_text_ratio
        self._name = "urls_ratio"

    def score_document(self, text):
        all_urls = regex_url.findall(text)
        url_chars = sum([len(url) for url in all_urls])
        nchar = len(text)
        if nchar > 0:
            score = url_chars / nchar
        else:
            # Remove if the document is empty
            score = 1.0
        return score

    def keep_document(self, score):
        return score <= self._cutoff


class BulletsFilter(DocumentFilter):
    """
    If more than 90% of the lines start with a bullet then discard
    Source: Gopher (Rae et al., 2021)
    """

    def __init__(self, max_bullet_lines_ratio=0.9):
        super().__init__()
        self._cutoff = max_bullet_lines_ratio
        self._sentences = None
        self._name = "bullet_ratio"

    def score_document(self, text):
        # Get sentences
        sentences = self._sentences
        if sentences is None:
            sentences = get_sentences(text)
        num_bullet_lines = 0
        for sentence in sentences:
            for bullet in bullet_list:
                if sentence.strip().startswith(bullet):
                    num_bullet_lines += 1
                    break
        return num_bullet_lines / len(sentences)

    def keep_document(self, score):
        return score <= self._cutoff


class WhiteSpaceFilter(DocumentFilter):
    """
    If the document contains a significant number
    of white space characters then discard
    """

    def __init__(self, max_white_space_ratio=0.25):
        super().__init__()
        self._cutoff = max_white_space_ratio
        self._name = "white_space"

    def score_document(self, text):
        # Do not strip the document since we want to
        # include leading and trailing whitepsaces as well.
        nchar = len(text)
        if nchar > 0:
            score = len([x for x in text if x in white_space_list]) / nchar
        else:
            # Remove if the document is empty
            score = 1.0
        return score

    def keep_document(self, score):
        return score <= self._cutoff


class ParenthesesFilter(DocumentFilter):
    """
    If more than 10% of the sentence is in parentheses then discard
    """

    def __init__(self, max_parentheses_ratio=0.1):
        super().__init__()
        self._max_parentheses_ratio = max_parentheses_ratio
        self._name = "parentheses_ratio"

    def score_document(self, text):
        nchar = len(text)
        if nchar > 0:
            score = len(regex_paren.findall(text)) / nchar
        else:
            # Remove if the document is empty
            score = 1.0
        return score

    def keep_document(self, score):
        return score <= self._max_parentheses_ratio


class LongWordFilter(DocumentFilter):
    """
    If the document contains a word longer than 1000 characters then discard
    NOTE: This seems to be catching things like minified `.js` files
    that don't have spaces anywhere.
    Source: C4 (Google)
    """

    def __init__(self, max_word_length=1000, lang="en"):
        super().__init__()
        self._max_word_length = max_word_length
        self._word_splitter = get_word_splitter(lang)
        self._name = "max_word_length"

    def score_document(self, text):
        return max(len(w) for w in self._word_splitter(text.strip()))

    def keep_document(self, score):
        return score <= self._max_word_length


class WordCountFilter(DocumentFilter):
    """
    If a document contains a number of words not
    within a specified range then discard
    """

    def __init__(self, min_words=50, max_words=100000, lang="en"):
        super().__init__()
        self._min_words = min_words
        self._max_words = max_words
        self._word_splitter = get_word_splitter(lang)
        self._name = "word_count"

    def score_document(self, text):
        return len(self._word_splitter(text.strip()))

    def keep_document(self, score):
        return self._min_words <= score <= self._max_words


class BoilerPlateStringFilter(DocumentFilter):
    """
    If more than 40% of paragraphs contain boilerplate strings then discard.
    This includes things like "terms of use", "privacy policy", etc.
    Source: Adapted significantly from Google C4 processing.
    """

    def __init__(
        self,
        remove_if_at_top_or_bottom=True,
        max_boilerplate_string_ratio=0.4,
    ):
        super().__init__()
        self._remove_if_at_top_or_bottom = remove_if_at_top_or_bottom
        self._max_boilerplate_string_ratio = max_boilerplate_string_ratio
        self._boilerplate_paragraph_indices = []
        self._max_ratio = 1.0
        self._name = "boilerplate_string_ratio"

    def score_document(self, text):
        # Initialize variables
        boilerplate_paragraph_count = 0

        # Get the paragraphs
        paragraphs = get_paragraphs(text)

        # Check each paragraph
        for idx, paragraph in enumerate(paragraphs):
            paragraph = paragraph.strip().lower()
            if "lorem ipsum" in paragraph:
                return self._max_ratio
            if any(p in paragraph for p in policy_substrings):
                boilerplate_paragraph_count += 1

        return boilerplate_paragraph_count / len(paragraphs)

    def keep_document(self, score):
        return score <= self._max_boilerplate_string_ratio


class MeanWordLengthFilter(DocumentFilter):
    """
    If the mean word length is not in a specified range then discard
    """

    def __init__(
        self,
        min_mean_word_length=3,
        max_mean_word_length=10,
        lang="en",
    ):
        super().__init__()
        self._min_cutoff = min_mean_word_length
        self._max_cutoff = max_mean_word_length
        self._word_splitter = get_word_splitter(lang)
        self._name = "mean_word_length"

    def score_document(self, text):
        word_lens = [len(w) for w in self._word_splitter(text.strip()) if len(w) > 0]
        return sum(word_lens) / len(word_lens)

    def keep_document(self, score):
        return self._min_cutoff <= score <= self._max_cutoff


class RepeatedLinesFilter(DocumentFilter):
    """
    If the document shrinks by > 30% in terms of number of lines after
    removing duplicate lines then discard
    Source: Gopher (Rae et al., 2021)
    """

    def __init__(self, max_repeated_line_fraction=0.7):
        super().__init__()
        self._cutoff = max_repeated_line_fraction
        self._name = "repeated_lines"

    def score_document(self, text):
        sentences = self._sentences
        if sentences is None:
            sentences = get_sentences(text)
        return len(set(sentences)) / len(sentences)

    def keep_document(self, score):
        return score >= self._cutoff


class RepeatedParagraphsFilter(DocumentFilter):
    """
    If the document shrinks by > 30% in terms of number of lines after
    removing duplicate paragraphs then discard.
    Source: Gopher (Rae et al., 2021)
    """

    def __init__(self, max_repeated_paragraphs_ratio=0.7):
        super().__init__()
        self._max_repeated_paragraphs_ratio = max_repeated_paragraphs_ratio
        self._name = "repeated_paragraphs"

    def score_document(self, text):
        paragraphs = self._paragraphs
        if paragraphs is None:
            paragraphs = get_paragraphs(text)
        return len(set(paragraphs)) / len(paragraphs)

    def keep_document(self, score):
        return score >= self._max_repeated_paragraphs_ratio


class RepeatedLinesByCharFilter(DocumentFilter):
    """
    If the document shrinks by > 20% in terms of number of lines
    after removing duplicate lines then discard
    Source: Gopher (Rae et al., 2021)
    """

    def __init__(self, max_repeated_lines_char_ratio=0.8):
        super().__init__()
        self._cutoff = max_repeated_lines_char_ratio
        self._name = "repeated_lines_char"

    def score_document(self, text):
        sentences = self._sentences
        if sentences is None:
            sentences = get_sentences(text)

        return len("".join(set(sentences))) / len("".join(sentences))

    def keep_document(self, score):
        return score >= self._cutoff


class RepeatedParagraphsByCharFilter(DocumentFilter):
    """
    If the document shrinks by > 10% in terms of number of lines after
    removing duplicate paragraphs then discard.
    Source: Gopher (Rae et al., 2021)
    """

    def __init__(self, max_repeated_paragraphs_char_ratio=0.8):
        super().__init__()
        self._cutoff = max_repeated_paragraphs_char_ratio
        self._name = "repeated_paragraphs_char"

    def score_document(self, text):
        paragraphs = self._paragraphs
        if paragraphs is None:
            paragraphs = get_paragraphs(text)

        return len("".join(set(paragraphs))) / len("".join(paragraphs))

    def keep_document(self, score):
        return score >= self._cutoff


class RepeatingTopNGramsFilter(DocumentFilter):
    """
    If the document shrinks by > x% in terms of number of characters after
    removing the top n-grams then discard.
    Source: Gopher (Rae et al., 2021)
    """

    def __init__(self, n=2, max_repeating_ngram_ratio=0.2, lang="en"):
        super().__init__()
        self._n = n
        self._cutoff = max_repeating_ngram_ratio
        self._max_ratio = 1.0
        self._word_splitter = get_word_splitter(lang)
        self._name = f"repeating_top_{n}grams"

    def score_document(self, text):
        ngrams = self._ngrams
        if ngrams is None:
            split_text = self._word_splitter(text.strip())
            if len(split_text) < self._n:
                return self._max_ratio
            ngrams = get_ngrams(split_text, self._n)
        unique_ngrams = set(ngrams)
        # Find the most frequent ngram in the zipped ngram list
        counts = {
            ngram: {"freq": 0, "num_chars": sum(len(word) for word in ngram)}
            for ngram in unique_ngrams
        }
        for ngram in ngrams:
            counts[ngram]["freq"] += 1
        most_frqnt_ngram = " ".join(max(counts, key=lambda x: counts[x]["freq"]))
        # Find the number of characters the most frequent ngram
        # contributes to the document
        nchar = len(text)
        len_diff = nchar - len(text.replace(most_frqnt_ngram, ""))
        if nchar > 0:
            score = len_diff / nchar
        else:
            # Remove if the document is empty
            score = 1.0
        return score

    def keep_document(self, score):
        return score <= self._cutoff


class RepeatingDuplicateNGramsFilter(DocumentFilter):
    """
    If the document shrinks by > x% in terms of number of characters
    after removing all duplicate n-grams then discard.
    Source: Gopher (Rae et al., 2021)
    """

    def __init__(self, n=2, max_repeating_duplicate_ngram_ratio=0.2, lang="en"):
        super().__init__()
        self._n = n
        self._cutoff = max_repeating_duplicate_ngram_ratio
        self._max_ratio = 1.0
        self._word_splitter = get_word_splitter(lang)
        self._name = f"repeating_dup_{n}gram"

    def score_document(self, text):
        ngrams = self._ngrams
        if ngrams is None:
            split_text = self._word_splitter(text.strip())
            if len(split_text) < self._n:
                return self._max_ratio
            ngrams = get_ngrams(split_text, self._n)

        counts = {}
        duplicated_nchar = 0
        overlapping_ngrams = 0
        for ngram in ngrams:
            counts[ngram] = counts.get(ngram, 0) + 1
            if counts[ngram] > 1:
                # Count the number of characters in this ngram that haven't been counted already
                duplicated_ngrams = sum(
                    len(gram) for gram in ngram[overlapping_ngrams:]
                )
                # Count the spaces between the ngrams
                nspaces = min(self._n - overlapping_ngrams, self._n - 1)
                duplicated_nchar += duplicated_ngrams + nspaces
                overlapping_ngrams = self._n
            overlapping_ngrams = max(overlapping_ngrams - 1, 0)

        nchar = len(text)
        if nchar > 0:
            score = duplicated_nchar / nchar
        else:
            # Remove if the document is empty
            score = 1.0
        return score

    def keep_document(self, score):
        return score <= self._cutoff


class PunctuationFilter(DocumentFilter):
    """
    If more than 85% of the sentences do not end with a
    punctuation mark then discard.
    Source: Google C4 processing
    """

    def __init__(self, max_num_sentences_without_endmark_ratio=0.85):
        super().__init__()
        self._cutoff = max_num_sentences_without_endmark_ratio
        self._name = "punctuation"

    def score_document(self, text):
        sentences = self._sentences
        if sentences is None:
            sentences = get_sentences(text)
        num_sentence_without_endmarks = len(
            [s for s in sentences if not s.strip().endswith(end_marks)]
        )
        return num_sentence_without_endmarks / len(sentences)

    def keep_document(self, score):
        return score <= self._cutoff


class EllipsisFilter(DocumentFilter):
    """
    If more than 30% of the sentences end with an elipsis then discard.
    Source: Google C4 processing
    """

    def __init__(self, max_num_lines_ending_with_ellipsis_ratio=0.3):
        super().__init__()
        self._cutoff = max_num_lines_ending_with_ellipsis_ratio
        self._name = "ellipsis"

    def score_document(self, text):
        sentences = self._sentences
        if sentences is None:
            sentences = get_sentences(text)
        num_lines_ending_with_ellipsis = 0
        for sentence in sentences:
            for ellipsis in ellipsis_marks:
                if sentence.strip().lower().endswith(ellipsis):
                    num_lines_ending_with_ellipsis += 1
                    break
        return num_lines_ending_with_ellipsis / len(sentences)

    def keep_document(self, score):
        return score <= self._cutoff


class CommonEnglishWordsFilter(DocumentFilter):
    """
    If the sentence contains at least 2 common english words, keep
    NOTE: we purposefully check for the lowercase versions of those common words
    to remove documents with over-capitalization.
    """

    def __init__(self, min_num_common_words=2, stop_at_false=True):
        super().__init__()
        self._cutoff = min_num_common_words
        self._stop_at_false = stop_at_false
        self._word_splitter = get_word_splitter("en")
        self._name = "common_english_words"

    def score_document(self, text):
        common_word_counter = 0
        for word in self._word_splitter(text.strip()):
            if word in common_english_words:
                common_word_counter += 1
            if self._stop_at_false and common_word_counter >= self._cutoff:
                return common_word_counter

        return common_word_counter

    def keep_document(self, score):
        return score >= self._cutoff


class WordsWithoutAlphabetsFilter(DocumentFilter):
    """
    80% of words in a document must contain at least one alphabetic character
    Source: Gopher (Rae et al., 2021)
    """

    def __init__(self, min_words_with_alphabets=0.8, lang="en"):
        super().__init__()
        self._cutoff = min_words_with_alphabets
        self._word_splitter = get_word_splitter(lang)
        self._name = "words_without_alphabets"

    def score_document(self, text):
        num_english_alpha = 0
        words = self._word_splitter(text.strip())
        for word in words:
            if regex_alpha.search(word):
                num_english_alpha += 1

        return num_english_alpha / len(words)

    def keep_document(self, score):
        return score >= self._cutoff


class PornographicUrlsFilter(DocumentFilter):
    """
    Check if any of the urls within the document point to porn
    """

    def __init__(self):
        super().__init__()

    def score_document(self, text):
        all_urls = regex_url.findall(text)
        for url in all_urls:
            if "porn" in url:
                return 1

        return 0

    def keep_document(self, score):
        return score != 1

<<<<<<< HEAD

class HistogramFilter(DocumentFilter):
    """
    Histogram filter used by the NLLB paper (https://arxiv.org/pdf/2207.04672). See p30 for details.
    """

    def __init__(self, lang="en", threshold=0.8, cache_dir="~/.cache/", threshold_char="]"):
        super().__init__()
        self._lang = lang
        self._threshold = threshold
        self._cache_dir = cache_dir
        self._threshold_char = threshold_char
        self._histogram = None

    def _download_histograms(self):
        # Send a GET request to the URL
        response = requests.get("https://dl.fbaipublicfiles.com/m2m_100/histograms.tar.gz")

        # Check if the request was successful
        if response.status_code != 200:
            raise requests.exceptions.RequestException(f'Failed to download histogram file. Status code: {response.status_code}')

        # Open a file to write the content
        os.makedirs(self._cache_dir, exist_ok=True)
        download_dest_path = os.path.join(self._cache_dir, "histograms.tar.gz")
        with open(download_dest_path, 'wb') as file:
            file.write(response.content)
            
        extract_path = os.path.join(self._cache_dir, "histograms")
        with tarfile.open(download_dest_path, 'r:gz') as tar:
            # Extract all the contents into the specified directory
            tar.extractall(path=extract_path)

    def _read_hist(self):
        self._histogram = []
        with open(os.path.join(self._cache_dir, self._lang)) as f:
            for line in f:
                c = line[0]
                if c == self._threshold_char:
                    break
                self._histogram.append(c)

    def score_document(self, text):
        if not os.path.isdir(os.path.join(self._cache_dir, "histograms")):
            self._download_histograms()

        if self._histogram is None:
            self._read_hist()

        cnt = len([c for c in text.strip() if c in self._histogram])
        return 1 if cnt / len(text) > self._threshold else 0

    def keep_document(self, score):
        return score == 1   
=======
class LengthRatioFilter(DocumentFilter):
    """
    For bitext cleaning.
    If the ratio between source and target tokens is not within a specified range then discard. Either direction (src/tgt, tgt/src) is considered. See mosesdecoder/scripts/training/clean-corpus-n.perl for details 
    """
    def __init__(self, max_ratio=3, src_lang="en", tgt_lang="en"):
        super().__init__()
        self._max_ratio = max_ratio
        self._src_word_splitter = get_word_splitter(src_lang)
        self._tgt_word_splitter = get_word_splitter(tgt_lang)
        self._name = "length_ratio"

    def score_document(self, bitext_tuple):
        src_len = len(self._src_word_splitter(bitext_tuple.iloc[0].strip()))
        tgt_len = len(self._tgt_word_splitter(bitext_tuple.iloc[1].strip()))
        return max(src_len / tgt_len, tgt_len / src_len)

    def keep_document(self, score):
        return score < self._max_ratio
>>>>>>> 488dffab
<|MERGE_RESOLUTION|>--- conflicted
+++ resolved
@@ -637,7 +637,6 @@
     def keep_document(self, score):
         return score != 1
 
-<<<<<<< HEAD
 
 class HistogramFilter(DocumentFilter):
     """
@@ -691,8 +690,9 @@
         return 1 if cnt / len(text) > self._threshold else 0
 
     def keep_document(self, score):
-        return score == 1   
-=======
+        return score == 1
+
+
 class LengthRatioFilter(DocumentFilter):
     """
     For bitext cleaning.
@@ -711,5 +711,4 @@
         return max(src_len / tgt_len, tgt_len / src_len)
 
     def keep_document(self, score):
-        return score < self._max_ratio
->>>>>>> 488dffab
+        return score < self._max_ratio