--- conflicted
+++ resolved
@@ -22,16 +22,7 @@
 from nemo_curator.datasets import DocumentDataset
 from nemo_curator.datasets.parallel_dataset import ParallelDataset
 from nemo_curator.filters import DocumentFilter
-<<<<<<< HEAD
-from nemo_curator.utils.module_utils import (
-    REASON_LABEL_KEY,
-    SKIP_LABEL_KEY,
-    UID_KEY,
-    is_batched,
-)
-=======
-from nemo_curator.utils.module_utils import SKIP_LABEL_KEY, is_batched
->>>>>>> b4f3fb68
+from nemo_curator.utils.module_utils import REASON_LABEL_KEY, SKIP_LABEL_KEY, is_batched
 
 # Override so that pd.NA is not passed during the metadata inference
 make_array_nonempty.register(
@@ -264,7 +255,6 @@
         """
         bool_mask = self.compute_filter_mask(dataset)
 
-<<<<<<< HEAD
         def update_skipme(partition, kept_mask_partition, score_bool_mask_partition):
             partition.loc[kept_mask_partition, SKIP_LABEL_KEY] = [
                 1 if skip else 0 for skip in ~score_bool_mask_partition
@@ -296,14 +286,6 @@
                 self.filter_obj.__class__.__name__,
                 meta=dataset.df,
             )
-=======
-        if self.add_skip_label_only:
-            if SKIP_LABEL_KEY not in dataset.df.columns:
-                dataset.df[SKIP_LABEL_KEY] = ""
-            dataset.df[SKIP_LABEL_KEY] = dataset.df[SKIP_LABEL_KEY].where(
-                bool_mask, self.filter_obj.__class__.__name__
-            )  # `where` sets value when the mask is false
->>>>>>> b4f3fb68
             return DocumentDataset(dataset.df)
         else:
             return DocumentDataset(dataset.df[bool_mask])
