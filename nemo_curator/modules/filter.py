# Copyright (c) 2024, NVIDIA CORPORATION.  All rights reserved.
#
# Licensed under the Apache License, Version 2.0 (the "License");
# you may not use this file except in compliance with the License.
# You may obtain a copy of the License at
#
#     http://www.apache.org/licenses/LICENSE-2.0
#
# Unless required by applicable law or agreed to in writing, software
# distributed under the License is distributed on an "AS IS" BASIS,
# WITHOUT WARRANTIES OR CONDITIONS OF ANY KIND, either express or implied.
# See the License for the specific language governing permissions and
# limitations under the License.
from typing import Callable, Optional, Union

import pandas as pd
from dask.dataframe.extensions import make_array_nonempty
from dask.typing import no_default
from dask.array import logical_and
from typing import List, Union

<<<<<<< HEAD
from nemo_curator.datasets import DocumentDataset, ParallelDataset
=======
from nemo_curator.datasets import DocumentDataset
from nemo_curator.filters import DocumentFilter
>>>>>>> f3bf6fac
from nemo_curator.utils.module_utils import is_batched

# Override so that pd.NA is not passed during the metadata inference
make_array_nonempty.register(
    pd.StringDtype,
    lambda x: pd.array(["a", "b"], dtype=x),
)


class Score:
    """
    The module responsible for adding metadata to records based on statistics about the text.
    It accepts an arbitrary scoring function that accepts a text field and returns a score.

    Unlike ScoreFilter, it does not filter based on the computed score.
    It only adds metadata to the record.
    """

    def __init__(
        self,
        score_fn: Callable,
        score_field: str,
        text_field: str = "text",
        score_type: Union[type, str] = None,
    ):
        """
        Constructs a Score module.

        Args:
          score_fn (Callable): The score function that takes in a document string and outputs a score for the document.
          score_field (str): The field the score will be stored in.
          text_field (str): The field the documents will be read from.
          score_type (Union[type, str]): The datatype of the score that will be made for each document.
        """
        self.score_fn = score_fn
        self.score_field = score_field
        self.text_field = text_field
        self.score_type = score_type

    def __call__(self, dataset: DocumentDataset) -> DocumentDataset:
        """
        Applies the scoring to a dataset

        Args:
            dataset (DocumentDataset): The dataset to apply the module to

        Returns:
            DocumentDataset: A dataset with the new score
        """
        # Set the metadata for the function calls if provided
        if self.score_type:
            meta = (None, self.score_type)
        else:
            meta = no_default

        if is_batched(self.score_fn):
            dataset.df[self.score_field] = dataset.df[self.text_field].map_partitions(
                self.score_fn, meta=meta
            )
        else:
            dataset.df[self.score_field] = dataset.df[self.text_field].apply(
                self.score_fn, meta=meta
            )

        return dataset


class Filter:
    """
    The module responsible for filtering records based on a metadata field.
    It accepts an arbitrary filter function that accepts a metadata field and returns True if the field should be kept.

    Unlike ScoreFilter, it does not compute the metadata based on a document.
    It only filters using existing metadata.
    """

    def __init__(self, filter_fn: Callable, filter_field: str, invert: bool = False):
        """
        Constructs a Filter module

        Args:
          filter_fn (Callable): A function that returns True if the document is to be kept.
          filter_field (str): The field(s) to be passed into the filter function.
          invert (bool): Whether to invert the filter condition.
        """
        self.filter_fn = filter_fn
        self.filter_field = filter_field
        self.invert = invert

    def __call__(self, dataset: DocumentDataset) -> DocumentDataset:
        """
        Applies the filtering to a dataset

        Args:
            dataset (DocumentDataset): The dataset to apply the module to

        Returns:
            DocumentDataset: A dataset with entries removed according to the filter
        """
        if is_batched(self.filter_fn):
            bool_mask = dataset.df[self.filter_field].map_partitions(
                self.filter_fn, meta=(None, bool)
            )
        else:
            bool_mask = dataset.df[self.filter_field].apply(
                self.filter_fn, meta=(None, bool)
            )

        if self.invert:
            bool_mask = ~bool_mask

        return DocumentDataset(dataset.df[bool_mask])


class ScoreFilter:
    """
    The module responsible for applying a filter to all documents in a DocumentDataset.
    It accepts an arbitrary DocumentFilter and first computes the score for a document.
    Then, determines whether to keep the document based on the criteria in the DocumentFilter.

    The filter can be applied to any field in the dataset, and the score can be logged for later.
    Also, the filter can be inverted such that "rejected" documents are kept.
    """

    def __init__(
        self,
        filter_obj: DocumentFilter,
        text_field: str = "text",
        score_field: Optional[str] = None,
        score_type: Union[type, str] = None,
        invert: bool = False,
    ):
        """
        Constructs a ScoreFilter module.

        Args:
          filter_obj (DocumentFilter): The score function that takes in a document string and outputs a score for the document.
          text_field (str): The field the documents will be read from.
          score_field: The field to which the scores will be written. If None, scores will be immediately discarded after use.
          score_type (Union[type, str]): The datatype of the score that will be made for each document.
          invert (bool): If True, will keep all documents that are normally discarded.
        """
        self.filter_obj = filter_obj
        self.text_field = text_field
        self.score_field = score_field
        self.score_type = score_type
        self.invert = invert

    def __call__(self, dataset: DocumentDataset) -> DocumentDataset:
        """
        Scores and filters all records in the dataset

        Args:
            dataset (DocumentDataset): The dataset to apply the module to

        Returns:
            DocumentDataset: A dataset with the score and filter applied
        """
        if self.score_type:
            meta = (None, self.score_type)
        else:
            meta = no_default

        if is_batched(self.filter_obj.score_document):
            scores = dataset.df[self.text_field].map_partitions(
                self.filter_obj.score_document, meta=meta
            )
        else:
            scores = dataset.df[self.text_field].apply(
                self.filter_obj.score_document, meta=meta
            )

        if self.score_field is not None:
            dataset.df[self.score_field] = scores

        if is_batched(self.filter_obj.keep_document):
            bool_mask = scores.map_partitions(
                self.filter_obj.keep_document, meta=(None, bool)
            )
        else:
            bool_mask = scores.apply(self.filter_obj.keep_document, meta=(None, bool))
        if self.invert:
            bool_mask = ~bool_mask

        return DocumentDataset(dataset.df[bool_mask])


class JointScoreFilter:
    def __init__(
        self,
        filter_obj,
        src_field: Union[List[str], str] = "src",
        tgt_field: Union[List[str], str] = "tgt",
        score_field=None,
        score_type=None,
        invert=False,
    ):
        """
        A filter object wrapper class for applying bilingual filter objects (such as length ratio, QE filter) on bitext.

        Args:
          filter_obj: Needs to be a filter that applies to 2 text columns, as is the case in bitext.
          score_field: The field to which the scores will be written. If None, scores will be immediately discarded after use.
        """
        self.filter_obj = filter_obj
        self.score_field = score_field
        self.score_type = score_type
        self.invert = invert

        if type(src_field) == list and type(tgt_field) == list:
            assert len(src_field) == len(tgt_field), \
                "The semantics of JointScoreFilter assumes that the information passed for the source and target side should be the same. " + \
                f"Got {len(src_field)} and {len(tgt_field)}, which means you are doing something unintended."
        elif not (type(src_field) == str and type(tgt_field) == str):
            raise ValueError(
                'The semantics of JointScoreFilter assumes that the information passed for the source and target side should be the same. '
                'Got two objects of different types, which means you are doing something unintended.'
            )
        self.src_field = src_field
        self.tgt_field = tgt_field

    def __call__(self, dataset: ParallelDataset):
        # Set the metadata for the function calls if provided
        if self.score_type:
            meta = (None, self.score_type)
        else:
            meta = no_default
        
        # support multiple fields if supplied
        fields = []
        if type(self.src_field) == list and type(self.tgt_field) == list:
            fields.extend(self.src_field)
            fields.extend(self.tgt_field)
        # constructor made sure that both are strings
        else:
            fields.append(self.src_field)
            fields.append(self.tgt_field)

        if is_batched(self.filter_obj.score_document):
            scores = dataset.df[fields].map_partitions(
                self.filter_obj.score_document, meta=meta
            )
        else:
            scores = dataset.df[fields].apply(
                self.filter_obj.score_document, axis=1, meta=meta
            )

        if self.score_field is not None:
            dataset.df[self.score_field] = scores
            
        if is_batched(self.filter_obj.keep_document):
            bool_mask = scores.map_partitions(
                self.filter_obj.keep_document, meta=(None, bool)
            )
        else:
            bool_mask = scores.apply(self.filter_obj.keep_document, meta=(None, bool))
        if self.invert:
            bool_mask = ~bool_mask

        return ParallelDataset(dataset.df[bool_mask])


class ParallelScoreFilter:
    def __init__(
        self,
        src_filter_obj,
        tgt_filter_obj,
        src_field="src",
        tgt_field="tgt",
        src_score=None,
        tgt_score=None,
        score_type=None,
        invert=False,
    ):
        """
        A filter object wrapper class for applying monolingual filter objects on bitext.
        If either side of the bitext is discarded, the whole bitext pair is discarded.

        Args:
          score_field: The field to which the scores will be written. If None, scores will be immediately discarded after use.
        """
        self.src_filter_obj = src_filter_obj
        self.tgt_filter_obj = tgt_filter_obj
        self.src_field = src_field
        self.tgt_field = tgt_field
        self.src_score = src_score
        self.tgt_score = tgt_score
        self.score_type = score_type
        self.invert = invert

    def __call__(self, dataset: ParallelDataset):
        # Set the metadata for the function calls if provided
        if self.score_type:
            meta = (None, self.score_type)
        else:
            meta = no_default

        scores_list = {}
        for filter_obj, field in [
                (self.src_filter_obj, self.src_field),
                (self.tgt_filter_obj, self.tgt_field)
        ]:
            if is_batched(filter_obj.score_document):
                scores = dataset.df[field].map_partitions(
                    filter_obj.score_document, meta=meta
                )
                scores_list[field] = scores
            else:
                scores = dataset.df[field].apply(
                    filter_obj.score_document, meta=meta
                )
                scores_list[field] = scores

        if self.src_score is not None:
            dataset.df[self.src_score] = scores_list[self.src_field]
        if self.tgt_score is not None:
            dataset.df[self.tgt_score] = scores_list[self.tgt_field]

        bool_masks = {}
        for filter_obj, field in [
                (self.src_filter_obj, self.src_field),
                (self.tgt_filter_obj, self.tgt_field)
        ]:
            if is_batched(filter_obj.keep_document):
                bool_mask = scores_list[field].map_partitions(
                    filter_obj.keep_document, meta=(None, bool)
                )
                bool_masks[field] = bool_mask
            else:
                bool_mask = scores_list[field].apply(
                    filter_obj.keep_document, meta=(None, bool)
                )
                bool_masks[field] = bool_mask
        if self.invert:
            for field in [self.src_field, self.tgt_field]:
                bool_masks[field] = ~bool_masks[field]
            bool_mask = ~bool_mask

        # remove lines together if one of them is filtered
        bool_mask_joint = logical_and(bool_masks[self.src_field], bool_masks[self.tgt_field])
        
        return ParallelDataset(dataset.df[bool_mask_joint])<|MERGE_RESOLUTION|>--- conflicted
+++ resolved
@@ -19,12 +19,8 @@
 from dask.array import logical_and
 from typing import List, Union
 
-<<<<<<< HEAD
 from nemo_curator.datasets import DocumentDataset, ParallelDataset
-=======
-from nemo_curator.datasets import DocumentDataset
 from nemo_curator.filters import DocumentFilter
->>>>>>> f3bf6fac
 from nemo_curator.utils.module_utils import is_batched
 
 # Override so that pd.NA is not passed during the metadata inference
